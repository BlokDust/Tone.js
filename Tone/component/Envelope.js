define(["Tone/core/Tone", "Tone/signal/TimelineSignal", 
	"Tone/signal/Pow", "Tone/core/Types"], function(Tone){

	"use strict";

	/**
	 *  @class  Tone.Envelope is an [ADSR](https://en.wikipedia.org/wiki/Synthesizer#ADSR_envelope)
	 *          envelope generator. Tone.Envelope outputs a signal which
	 *          can be connected to an AudioParam or Tone.Signal.
	 *          <img src="https://upload.wikimedia.org/wikipedia/commons/e/ea/ADSR_parameter.svg">
	 *
	 *  @constructor
	 *  @extends {Tone}
	 *  @param {Time} [attack] The amount of time it takes for the envelope to go from
	 *                         0 to it's maximum value.
	 *  @param {Time} [decay]	The period of time after the attack that it takes for the envelope
	 *                       	to fall to the sustain value.
	 *  @param {NormalRange} [sustain]	The percent of the maximum value that the envelope rests at until
	 *                                	the release is triggered.
	 *  @param {Time} [release]	The amount of time after the release is triggered it takes to reach 0.
	 *  @example
	 * //an amplitude envelope
	 * var gainNode = Tone.context.createGain();
	 * var env = new Tone.Envelope({
	 * 	"attack" : 0.1,
	 * 	"decay" : 0.2,
	 * 	"sustain" : 1,
	 * 	"release" : 0.8,
	 * });
	 * env.connect(gainNode.gain);
	 */
	Tone.Envelope = function(){

		//get all of the defaults
		var options = this.optionsObject(arguments, ["attack", "decay", "sustain", "release"], Tone.Envelope.defaults);

		/**
		 *  When triggerAttack is called, the attack time is the amount of
		 *  time it takes for the envelope to reach it's maximum value.
		 *  @type {Time}
		 */
		this.attack = options.attack;

		/**
		 *  After the attack portion of the envelope, the value will fall
		 *  over the duration of the decay time to it's sustain value.
		 *  @type {Time}
		 */
		this.decay = options.decay;

		/**
		 * 	The sustain value is the value
		 * 	which the envelope rests at after triggerAttack is
		 * 	called, but before triggerRelease is invoked.
		 *  @type {NormalRange}
		 */
		this.sustain = options.sustain;

		/**
		 *  After triggerRelease is called, the envelope's
		 *  value will fall to it's miminum value over the
		 *  duration of the release time.
		 *  @type {Time}
		 */
		this.release = options.release;

		/**
		 *  the next time the envelope is at standby
		 *  @type {number}
		 *  @private
		 */
		this._attackCurve = Tone.Envelope.Type.Linear;

		/**
		 *  the next time the envelope is at standby
		 *  @type {number}
		 *  @private
		 */
<<<<<<< HEAD
		this._attackCurve = Tone.Envelope.Type.Linear;

		/**
		 *  the last recorded velocity value
		 *  @type {number}
		 *  @private
		 */
		this._peakValue = 1;
=======
		this._releaseCurve = Tone.Envelope.Type.Exponential;
>>>>>>> 9987af7a

		/**
		 *  the minimum output value
		 *  @type {number}
		 *  @private
		 */
		this._minOutput = 0.00001;

		/**
		 *  the signal
		 *  @type {Tone.TimelineSignal}
		 *  @private
		 */
		this._sig = this.output = new Tone.TimelineSignal();
		this._sig.setValueAtTime(0, 0);

		//set the attackCurve initially
		this.attackCurve = options.attackCurve;
		this.releaseCurve = options.releaseCurve;
	};

	Tone.extend(Tone.Envelope);

	/**
	 *  the default parameters
	 *  @static
	 *  @const
	 */
	Tone.Envelope.defaults = {
		"attack" : 0.01,
		"decay" : 0.1,
		"sustain" : 0.5,
		"release" : 1,
		"attackCurve" : "linear",
		"releaseCurve" : "exponential",
	};

	/**
	 *  the envelope time multipler
	 *  @type {number}
	 *  @private
	 */
	Tone.Envelope.prototype._timeMult = 0.25;

	/**
	 * Read the current value of the envelope. Useful for
	 * syncronizing visual output to the envelope.
	 * @memberOf Tone.Envelope#
	 * @type {Number}
	 * @name value
	 * @readOnly
	 */
	Object.defineProperty(Tone.Envelope.prototype, "value", {
		get : function(){
			return this._sig.value;
		}
	});

	/**
	 * The slope of the attack. Either "linear" or "exponential".
	 * @memberOf Tone.Envelope#
	 * @type {string}
	 * @name attackCurve
	 * @example
	 * env.attackCurve = "linear";
	 */
	Object.defineProperty(Tone.Envelope.prototype, "attackCurve", {
		get : function(){
			return this._attackCurve;
		},
		set : function(type){
			if (type === Tone.Envelope.Type.Linear ||
				type === Tone.Envelope.Type.Exponential){
				this._attackCurve = type;
			} else {
				throw Error("attackCurve must be either \"linear\" or \"exponential\". Invalid type: ", type);
			}
		}
	});

	/**
<<<<<<< HEAD
	 *  Get the phase of the envelope at the specified time.
	 *  @param  {number}  time
	 *  @return  {Tone.Envelope.Phase}
	 *  @private
=======
	 * The slope of the Release. Either "linear" or "exponential".
	 * @memberOf Tone.Envelope#
	 * @type {string}
	 * @name releaseCurve
	 * @example
	 * env.releaseCurve = "linear";
>>>>>>> 9987af7a
	 */
	Object.defineProperty(Tone.Envelope.prototype, "releaseCurve", {
		get : function(){
			return this._releaseCurve;
		}, 
		set : function(type){
			if (type === Tone.Envelope.Type.Linear || 
				type === Tone.Envelope.Type.Exponential){
				this._releaseCurve = type;
			} else {
<<<<<<< HEAD
				return Tone.Envelope.Phase.Standby;
			}
		} else if (this._nextRelease < time && this._nextStandby > time){
			return Tone.Envelope.Phase.Release;
		} else {
			return Tone.Envelope.Phase.Standby;
		}
	};

	/**
	 *  https://github.com/jsantell/web-audio-automation-timeline
	 *  MIT License, copyright (c) 2014 Jordan Santell
	 *  @private
	 */
	Tone.Envelope.prototype._exponentialApproach = function (t0, v0, v1, timeConstant, t) {
		return v1 + (v0 - v1) * Math.exp(-(t - t0) / timeConstant);
	};
	/**
	 *  @private
	 */
	Tone.Envelope.prototype._linearInterpolate = function (t0, v0, t1, v1, t) {
		return v0 + (v1 - v0) * ((t - t0) / (t1 - t0));
	};
	/**
	 *  @private
	 */
	Tone.Envelope.prototype._exponentialInterpolate = function (t0, v0, t1, v1, t) {
		return v0 * Math.pow(v1 / v0, (t - t0) / (t1 - t0));
	};

	/**
	 *  Get the envelopes value at the given time
	 *  @param  {number}  time
	 *  @param  {number}  velocity
	 *  @return  {number}
	 *  @private
	 */
	Tone.Envelope.prototype._valueAtTime = function(time){
		var attack = this.toSeconds(this.attack);
		var decay = this.toSeconds(this.decay);
		var release = this.toSeconds(this.release);
		switch(this._phaseAtTime(time)){
			case Tone.Envelope.Phase.Attack:
				if (this._attackCurve === Tone.Envelope.Type.Linear){
					return this._linearInterpolate(this._nextAttack, this._minOutput, this._nextAttack + attack, this._peakValue, time);
				} else {
					return this._exponentialInterpolate(this._nextAttack, this._minOutput, this._nextAttack + attack, this._peakValue, time);
				}
				break;
			case Tone.Envelope.Phase.Decay:
				return this._exponentialApproach(this._nextDecay, this._peakValue, this.sustain * this._peakValue, decay * this._timeMult, time);
			case Tone.Envelope.Phase.Release:
				return this._exponentialApproach(this._nextRelease, this._peakValue, this._minOutput, release * this._timeMult, time);
			case Tone.Envelope.Phase.Sustain:
				return this.sustain * this._peakValue;
			case Tone.Envelope.Phase.Standby:
				return this._minOutput;
=======
				throw Error("releaseCurve must be either \"linear\" or \"exponential\". Invalid type: ", type);
			}
>>>>>>> 9987af7a
		}
	});

	/**
	 *  Trigger the attack/decay portion of the ADSR envelope.
	 *  @param  {Time} [time=now] When the attack should start.
	 *  @param {NormalRange} [velocity=1] The velocity of the envelope scales the vales.
	 *                               number between 0-1
	 *  @returns {Tone.Envelope} this
	 *  @example
	 *  //trigger the attack 0.5 seconds from now with a velocity of 0.2
	 *  env.triggerAttack("+0.5", 0.2);
	 */
	Tone.Envelope.prototype.triggerAttack = function(time, velocity){
		//to seconds
		var now = this.now() + this.blockTime;
		time = this.toSeconds(time, now);
		var attack = this.toSeconds(this.attack) + time;
		var decay = this.toSeconds(this.decay);
		velocity = this.defaultArg(velocity, 1);
		//attack
		if (this._attackCurve === Tone.Envelope.Type.Linear){
			this._sig.linearRampToValueBetween(velocity, time, attack);
		} else {
			this._sig.exponentialRampToValueBetween(velocity, time, attack);
		}
<<<<<<< HEAD
		this._sig.setTargetAtTime(sustainVal, this._nextDecay, decay * this._timeMult);
=======
		//decay
		this._sig.setTargetAtTime(this.sustain * velocity, attack, decay * this._timeMult);
>>>>>>> 9987af7a
		return this;
	};

	/**
	 *  Triggers the release of the envelope.
	 *  @param  {Time} [time=now] When the release portion of the envelope should start.
	 *  @returns {Tone.Envelope} this
	 *  @example
	 *  //trigger release immediately
	 *  env.triggerRelease();
	 */
	Tone.Envelope.prototype.triggerRelease = function(time){
		var now = this.now() + this.blockTime;
		time = this.toSeconds(time, now);
		var release = this.toSeconds(this.release);
<<<<<<< HEAD

		//computer the value at the start of the next release
		var valueAtTime = this._valueAtTime(time);
		this._peakValue = valueAtTime;

		this._nextRelease = time;
		this._nextStandby = this._nextRelease + release;

		//set the values
		this._sig.cancelScheduledValues(this._nextRelease);

		//if the phase is in the attack still, must reschedule the rest of the attack
		if (phase === Tone.Envelope.Phase.Attack){
			this._sig.setCurrentValueNow();
			if (this.attackCurve === Tone.Envelope.Type.Linear){
				this._sig.linearRampToValueAtTime(this._peakValue, this._nextRelease);
			} else {
				this._sig.exponentialRampToValueAtTime(this._peakValue, this._nextRelease);
			}
=======
		if (this._releaseCurve === Tone.Envelope.Type.Linear){
			this._sig.linearRampToValueBetween(this._minOutput, time, time + release);
>>>>>>> 9987af7a
		} else {
			this._sig.setTargetAtTime(this._minOutput, time, release * this._timeMult);
		}
		return this;
	};

	/**
	 *  triggerAttackRelease is shorthand for triggerAttack, then waiting
	 *  some duration, then triggerRelease.
	 *  @param {Time} duration The duration of the sustain.
	 *  @param {Time} [time=now] When the attack should be triggered.
	 *  @param {number} [velocity=1] The velocity of the envelope.
	 *  @returns {Tone.Envelope} this
	 *  @example
	 * //trigger the attack and then the release after 0.6 seconds.
	 * env.triggerAttackRelease(0.6);
	 */
	Tone.Envelope.prototype.triggerAttackRelease = function(duration, time, velocity) {
		time = this.toSeconds(time);
		this.triggerAttack(time, velocity);
		this.triggerRelease(time + this.toSeconds(duration));
		return this;
	};

	/**
	 *  Borrows the connect method from Tone.Signal.
	 *  @function
	 *  @private
	 */
	Tone.Envelope.prototype.connect = Tone.Signal.prototype.connect;

	/**
	 *  Disconnect and dispose.
	 *  @returns {Tone.Envelope} this
	 */
	Tone.Envelope.prototype.dispose = function(){
		Tone.prototype.dispose.call(this);
		this._sig.dispose();
		this._sig = null;
		return this;
	};

	/**
	 *  The phase of the envelope.
	 *  @enum {string}
	 */
	Tone.Envelope.Phase = {
		Attack : "attack",
		Decay : "decay",
		Sustain : "sustain",
		Release : "release",
		Standby : "standby",
	};

	/**
	 *  The phase of the envelope.
	 *  @enum {string}
	 */
	Tone.Envelope.Type = {
		Linear : "linear",
		Exponential : "exponential",
	};

	return Tone.Envelope;
});<|MERGE_RESOLUTION|>--- conflicted
+++ resolved
@@ -76,18 +76,7 @@
 		 *  @type {number}
 		 *  @private
 		 */
-<<<<<<< HEAD
-		this._attackCurve = Tone.Envelope.Type.Linear;
-
-		/**
-		 *  the last recorded velocity value
-		 *  @type {number}
-		 *  @private
-		 */
-		this._peakValue = 1;
-=======
 		this._releaseCurve = Tone.Envelope.Type.Exponential;
->>>>>>> 9987af7a
 
 		/**
 		 *  the minimum output value
@@ -169,19 +158,12 @@
 	});
 
 	/**
-<<<<<<< HEAD
-	 *  Get the phase of the envelope at the specified time.
-	 *  @param  {number}  time
-	 *  @return  {Tone.Envelope.Phase}
-	 *  @private
-=======
 	 * The slope of the Release. Either "linear" or "exponential".
 	 * @memberOf Tone.Envelope#
 	 * @type {string}
 	 * @name releaseCurve
 	 * @example
 	 * env.releaseCurve = "linear";
->>>>>>> 9987af7a
 	 */
 	Object.defineProperty(Tone.Envelope.prototype, "releaseCurve", {
 		get : function(){
@@ -192,68 +174,8 @@
 				type === Tone.Envelope.Type.Exponential){
 				this._releaseCurve = type;
 			} else {
-<<<<<<< HEAD
-				return Tone.Envelope.Phase.Standby;
-			}
-		} else if (this._nextRelease < time && this._nextStandby > time){
-			return Tone.Envelope.Phase.Release;
-		} else {
-			return Tone.Envelope.Phase.Standby;
-		}
-	};
-
-	/**
-	 *  https://github.com/jsantell/web-audio-automation-timeline
-	 *  MIT License, copyright (c) 2014 Jordan Santell
-	 *  @private
-	 */
-	Tone.Envelope.prototype._exponentialApproach = function (t0, v0, v1, timeConstant, t) {
-		return v1 + (v0 - v1) * Math.exp(-(t - t0) / timeConstant);
-	};
-	/**
-	 *  @private
-	 */
-	Tone.Envelope.prototype._linearInterpolate = function (t0, v0, t1, v1, t) {
-		return v0 + (v1 - v0) * ((t - t0) / (t1 - t0));
-	};
-	/**
-	 *  @private
-	 */
-	Tone.Envelope.prototype._exponentialInterpolate = function (t0, v0, t1, v1, t) {
-		return v0 * Math.pow(v1 / v0, (t - t0) / (t1 - t0));
-	};
-
-	/**
-	 *  Get the envelopes value at the given time
-	 *  @param  {number}  time
-	 *  @param  {number}  velocity
-	 *  @return  {number}
-	 *  @private
-	 */
-	Tone.Envelope.prototype._valueAtTime = function(time){
-		var attack = this.toSeconds(this.attack);
-		var decay = this.toSeconds(this.decay);
-		var release = this.toSeconds(this.release);
-		switch(this._phaseAtTime(time)){
-			case Tone.Envelope.Phase.Attack:
-				if (this._attackCurve === Tone.Envelope.Type.Linear){
-					return this._linearInterpolate(this._nextAttack, this._minOutput, this._nextAttack + attack, this._peakValue, time);
-				} else {
-					return this._exponentialInterpolate(this._nextAttack, this._minOutput, this._nextAttack + attack, this._peakValue, time);
-				}
-				break;
-			case Tone.Envelope.Phase.Decay:
-				return this._exponentialApproach(this._nextDecay, this._peakValue, this.sustain * this._peakValue, decay * this._timeMult, time);
-			case Tone.Envelope.Phase.Release:
-				return this._exponentialApproach(this._nextRelease, this._peakValue, this._minOutput, release * this._timeMult, time);
-			case Tone.Envelope.Phase.Sustain:
-				return this.sustain * this._peakValue;
-			case Tone.Envelope.Phase.Standby:
-				return this._minOutput;
-=======
 				throw Error("releaseCurve must be either \"linear\" or \"exponential\". Invalid type: ", type);
 			}
->>>>>>> 9987af7a
 		}
 	});
 
@@ -280,12 +202,8 @@
 		} else {
 			this._sig.exponentialRampToValueBetween(velocity, time, attack);
 		}
-<<<<<<< HEAD
-		this._sig.setTargetAtTime(sustainVal, this._nextDecay, decay * this._timeMult);
-=======
 		//decay
 		this._sig.setTargetAtTime(this.sustain * velocity, attack, decay * this._timeMult);
->>>>>>> 9987af7a
 		return this;
 	};
 
@@ -301,30 +219,8 @@
 		var now = this.now() + this.blockTime;
 		time = this.toSeconds(time, now);
 		var release = this.toSeconds(this.release);
-<<<<<<< HEAD
-
-		//computer the value at the start of the next release
-		var valueAtTime = this._valueAtTime(time);
-		this._peakValue = valueAtTime;
-
-		this._nextRelease = time;
-		this._nextStandby = this._nextRelease + release;
-
-		//set the values
-		this._sig.cancelScheduledValues(this._nextRelease);
-
-		//if the phase is in the attack still, must reschedule the rest of the attack
-		if (phase === Tone.Envelope.Phase.Attack){
-			this._sig.setCurrentValueNow();
-			if (this.attackCurve === Tone.Envelope.Type.Linear){
-				this._sig.linearRampToValueAtTime(this._peakValue, this._nextRelease);
-			} else {
-				this._sig.exponentialRampToValueAtTime(this._peakValue, this._nextRelease);
-			}
-=======
 		if (this._releaseCurve === Tone.Envelope.Type.Linear){
 			this._sig.linearRampToValueBetween(this._minOutput, time, time + release);
->>>>>>> 9987af7a
 		} else {
 			this._sig.setTargetAtTime(this._minOutput, time, release * this._timeMult);
 		}
