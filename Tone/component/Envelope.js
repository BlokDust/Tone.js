define(["Tone/core/Tone", "Tone/signal/TimelineSignal", 
	"Tone/signal/Pow", "Tone/core/Type"], function(Tone){

	"use strict";

	/**
	 *  @class  Tone.Envelope is an [ADSR](https://en.wikipedia.org/wiki/Synthesizer#ADSR_envelope)
	 *          envelope generator. Tone.Envelope outputs a signal which
	 *          can be connected to an AudioParam or Tone.Signal.
	 *          <img src="https://upload.wikimedia.org/wikipedia/commons/e/ea/ADSR_parameter.svg">
	 *
	 *  @constructor
	 *  @extends {Tone}
	 *  @param {Time} [attack] The amount of time it takes for the envelope to go from
	 *                         0 to it's maximum value.
	 *  @param {Time} [decay]	The period of time after the attack that it takes for the envelope
	 *                       	to fall to the sustain value.
	 *  @param {NormalRange} [sustain]	The percent of the maximum value that the envelope rests at until
	 *                                	the release is triggered.
	 *  @param {Time} [release]	The amount of time after the release is triggered it takes to reach 0.
	 *  @example
	 * //an amplitude envelope
	 * var gainNode = Tone.context.createGain();
	 * var env = new Tone.Envelope({
	 * 	"attack" : 0.1,
	 * 	"decay" : 0.2,
	 * 	"sustain" : 1,
	 * 	"release" : 0.8,
	 * });
	 * env.connect(gainNode.gain);
	 */
	Tone.Envelope = function(){

		//get all of the defaults
		var options = this.optionsObject(arguments, ["attack", "decay", "sustain", "release"], Tone.Envelope.defaults);

		/**
		 *  When triggerAttack is called, the attack time is the amount of
		 *  time it takes for the envelope to reach it's maximum value.
		 *  @type {Time}
		 */
		this.attack = options.attack;

		/**
		 *  After the attack portion of the envelope, the value will fall
		 *  over the duration of the decay time to it's sustain value.
		 *  @type {Time}
		 */
		this.decay = options.decay;

		/**
		 * 	The sustain value is the value
		 * 	which the envelope rests at after triggerAttack is
		 * 	called, but before triggerRelease is invoked.
		 *  @type {NormalRange}
		 */
		this.sustain = options.sustain;

		/**
		 *  After triggerRelease is called, the envelope's
		 *  value will fall to it's miminum value over the
		 *  duration of the release time.
		 *  @type {Time}
		 */
		this.release = options.release;

		/**
		 *  the next time the envelope is at standby
		 *  @type {number}
		 *  @private
		 */
		this._attackCurve = Tone.Envelope.Type.Linear;

		/**
		 *  the next time the envelope is at standby
		 *  @type {number}
		 *  @private
		 */
		this._releaseCurve = Tone.Envelope.Type.Exponential;

		/**
		 *  the minimum output value
		 *  @type {number}
		 *  @private
		 */
		this._minOutput = 0.00001;

		/**
		 *  the signal
		 *  @type {Tone.TimelineSignal}
		 *  @private
		 */
		this._sig = this.output = new Tone.TimelineSignal();
		this._sig.setValueAtTime(0, 0);

		//set the attackCurve initially
		this.attackCurve = options.attackCurve;
		this.releaseCurve = options.releaseCurve;
	};

	Tone.extend(Tone.Envelope);

	/**
	 *  the default parameters
	 *  @static
	 *  @const
	 */
	Tone.Envelope.defaults = {
		"attack" : 0.01,
		"decay" : 0.1,
		"sustain" : 0.5,
		"release" : 1,
		"attackCurve" : "linear",
		"releaseCurve" : "exponential",
	};

	/**
<<<<<<< HEAD
	 *  the envelope time multipler
	 *  @type {number}
	 *  @private
	 */
	Tone.Envelope.prototype._timeMult = 0.25;

	/**
	 * Read the current value of the envelope. Useful for
	 * syncronizing visual output to the envelope.
=======
	 * Read the current value of the envelope. Useful for 
	 * syncronizing visual output to the envelope. 
>>>>>>> 272ad668
	 * @memberOf Tone.Envelope#
	 * @type {Number}
	 * @name value
	 * @readOnly
	 */
	Object.defineProperty(Tone.Envelope.prototype, "value", {
		get : function(){
			return this.getValueAtTime(this.now());
		}
	});

	/**
	 * The slope of the attack. Either "linear" or "exponential".
	 * @memberOf Tone.Envelope#
	 * @type {string}
	 * @name attackCurve
	 * @example
	 * env.attackCurve = "linear";
	 */
	Object.defineProperty(Tone.Envelope.prototype, "attackCurve", {
		get : function(){
			return this._attackCurve;
		},
		set : function(type){
			if (type === Tone.Envelope.Type.Linear ||
				type === Tone.Envelope.Type.Exponential){
				this._attackCurve = type;
			} else {
				throw Error("Invalid curve type: ", type);
			}
		}
	});

	/**
	 * The slope of the Release. Either "linear" or "exponential".
	 * @memberOf Tone.Envelope#
	 * @type {string}
	 * @name releaseCurve
	 * @example
	 * env.releaseCurve = "linear";
	 */
	Object.defineProperty(Tone.Envelope.prototype, "releaseCurve", {
		get : function(){
			return this._releaseCurve;
		}, 
		set : function(type){
			if (type === Tone.Envelope.Type.Linear || 
				type === Tone.Envelope.Type.Exponential){
				this._releaseCurve = type;
			} else {
				throw Error("Invalid curve type: ", type);
			}
		}
	});

	/**
	 *  Trigger the attack/decay portion of the ADSR envelope.
	 *  @param  {Time} [time=now] When the attack should start.
	 *  @param {NormalRange} [velocity=1] The velocity of the envelope scales the vales.
	 *                               number between 0-1
	 *  @returns {Tone.Envelope} this
	 *  @example
	 *  //trigger the attack 0.5 seconds from now with a velocity of 0.2
	 *  env.triggerAttack("+0.5", 0.2);
	 */
	Tone.Envelope.prototype.triggerAttack = function(time, velocity){
		//to seconds
		var now = this.now() + this.blockTime;
		time = this.toSeconds(time, now);
		var attack = this.toSeconds(this.attack);
		var decay = this.toSeconds(this.decay);
		velocity = this.defaultArg(velocity, 1);
		//check if it's not a complete attack
		var currentValue = this.getValueAtTime(time);
		if (currentValue > 0){
			//subtract the current value from the attack time
			var attackRate = 1 / attack;
			var remainingDistance = 1 - currentValue;
			//the attack is now the remaining time
			attack = remainingDistance / attackRate;
		}
		attack += time;
		//attack
		if (this._attackCurve === Tone.Envelope.Type.Linear){
			this._sig.linearRampToValueBetween(velocity, time, attack);
		} else {
			this._sig.exponentialRampToValueBetween(velocity, time, attack);
		}
		//decay
		this._sig.exponentialRampToValueBetween(velocity * this.sustain, attack + this.sampleTime, attack + decay);
		return this;
	};

	/**
	 *  Triggers the release of the envelope.
	 *  @param  {Time} [time=now] When the release portion of the envelope should start.
	 *  @returns {Tone.Envelope} this
	 *  @example
	 *  //trigger release immediately
	 *  env.triggerRelease();
	 */
	Tone.Envelope.prototype.triggerRelease = function(time){
		var now = this.now() + this.blockTime;
		time = this.toSeconds(time, now);
		if (this.getValueAtTime(time) > 0){
			var release = this.toSeconds(this.release);
			if (this._releaseCurve === Tone.Envelope.Type.Linear){
				this._sig.linearRampToValueBetween(0, time, time + release);
			} else {
				this._sig.exponentialRampToValueBetween(0, time, release + time);
			}
		}
		return this;
	};

	/**
	 *  Get the scheduled value at the given time. This will
	 *  return the unconverted (raw) value.
	 *  @param  {Number}  time  The time in seconds.
	 *  @return  {Number}  The scheduled value at the given time.
	 */
	Tone.Envelope.prototype.getValueAtTime = function(time){
		return this._sig.getValueAtTime(time);
	};

	/**
	 *  triggerAttackRelease is shorthand for triggerAttack, then waiting
	 *  some duration, then triggerRelease.
	 *  @param {Time} duration The duration of the sustain.
	 *  @param {Time} [time=now] When the attack should be triggered.
	 *  @param {number} [velocity=1] The velocity of the envelope.
	 *  @returns {Tone.Envelope} this
	 *  @example
	 * //trigger the attack and then the release after 0.6 seconds.
	 * env.triggerAttackRelease(0.6);
	 */
	Tone.Envelope.prototype.triggerAttackRelease = function(duration, time, velocity) {
		time = this.toSeconds(time);
		this.triggerAttack(time, velocity);
		this.triggerRelease(time + this.toSeconds(duration));
		return this;
	};

	/**
<<<<<<< HEAD
	 *  Borrows the connect method from Tone.Signal.
=======
	 *  Cancels all scheduled envelope changes after the given time.
	 *  @param  {Time} after
	 *  @returns {Tone.Envelope} this
	 */
	Tone.Envelope.prototype.cancel = function (after) {
		this._sig.cancelScheduledValues(after);
		return this;
	};

	/**
	 *  Borrows the connect method from Tone.Signal. 
>>>>>>> 272ad668
	 *  @function
	 *  @private
	 */
	Tone.Envelope.prototype.connect = Tone.Signal.prototype.connect;

	/**
	 *  Disconnect and dispose.
	 *  @returns {Tone.Envelope} this
	 */
	Tone.Envelope.prototype.dispose = function(){
		Tone.prototype.dispose.call(this);
		this._sig.dispose();
		this._sig = null;
		return this;
	};

<<<<<<< HEAD
	/**
	 *  The phase of the envelope.
	 *  @enum {string}
	 */
	Tone.Envelope.Phase = {
		Attack : "attack",
		Decay : "decay",
		Sustain : "sustain",
		Release : "release",
		Standby : "standby",
	};

	/**
	 *  The phase of the envelope.
=======
 	/**
	 *  The phase of the envelope. 
>>>>>>> 272ad668
	 *  @enum {string}
	 */
	Tone.Envelope.Type = {
		Linear : "linear",
		Exponential : "exponential",
	};

	return Tone.Envelope;
});<|MERGE_RESOLUTION|>--- conflicted
+++ resolved
@@ -115,20 +115,8 @@
 	};
 
 	/**
-<<<<<<< HEAD
-	 *  the envelope time multipler
-	 *  @type {number}
-	 *  @private
-	 */
-	Tone.Envelope.prototype._timeMult = 0.25;
-
-	/**
 	 * Read the current value of the envelope. Useful for
 	 * syncronizing visual output to the envelope.
-=======
-	 * Read the current value of the envelope. Useful for 
-	 * syncronizing visual output to the envelope. 
->>>>>>> 272ad668
 	 * @memberOf Tone.Envelope#
 	 * @type {Number}
 	 * @name value
@@ -273,9 +261,6 @@
 	};
 
 	/**
-<<<<<<< HEAD
-	 *  Borrows the connect method from Tone.Signal.
-=======
 	 *  Cancels all scheduled envelope changes after the given time.
 	 *  @param  {Time} after
 	 *  @returns {Tone.Envelope} this
@@ -286,8 +271,7 @@
 	};
 
 	/**
-	 *  Borrows the connect method from Tone.Signal. 
->>>>>>> 272ad668
+	 *  Borrows the connect method from Tone.Signal.
 	 *  @function
 	 *  @private
 	 */
@@ -304,25 +288,8 @@
 		return this;
 	};
 
-<<<<<<< HEAD
-	/**
+ 	/**
 	 *  The phase of the envelope.
-	 *  @enum {string}
-	 */
-	Tone.Envelope.Phase = {
-		Attack : "attack",
-		Decay : "decay",
-		Sustain : "sustain",
-		Release : "release",
-		Standby : "standby",
-	};
-
-	/**
-	 *  The phase of the envelope.
-=======
- 	/**
-	 *  The phase of the envelope. 
->>>>>>> 272ad668
 	 *  @enum {string}
 	 */
 	Tone.Envelope.Type = {
