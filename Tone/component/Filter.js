--- conflicted
+++ resolved
@@ -48,15 +48,11 @@
 		 *  @type {Gain}
 		 *  @signal
 		 */
-<<<<<<< HEAD
-		this.gain = new Tone.Signal(options.gain, Tone.Signal.Units.Number);
-=======
 		this.gain = new Tone.Signal({
 			"value" : options.gain, 
 			"units" : Tone.Type.Decibels,
 			"convert" : false
 		});
->>>>>>> 89ddfa45
 
 		/**
 		 *  The Q or Quality of the filter
