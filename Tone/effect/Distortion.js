--- conflicted
+++ resolved
@@ -92,13 +92,8 @@
 	});
 
 	/**
-<<<<<<< HEAD
-	 *  clean up
-	 *  @returns {Tone.Distortion} `this`
-=======
 	 *  Clean up. 
 	 *  @returns {Tone.Distortion} this
->>>>>>> 89ddfa45
 	 */
 	Tone.Distortion.prototype.dispose = function(){
 		Tone.Effect.prototype.dispose.call(this);
