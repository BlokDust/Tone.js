--- conflicted
+++ resolved
@@ -3,18 +3,6 @@
 	"use strict";
 
 	/**
-<<<<<<< HEAD
-	 *  @class  Buffer loading and storage. Tone.Buffer is used internally by all
-	 *          classes that make requests for audio files such as {@link Tone.Player},
-	 *          {@link Tone.Sampler} and {@link Tone.Convolver} .
-	 *          <br><br>Aside from load callbacks from individual buffers, Tone.Buffer
-	 *  		provides static methods which keep track of the loading progress
-	 *  		of all of the buffers. These methods are `onload`, `onprogress`,
-	 *  		and `onerror`.
-	 *
-	 *  @constructor
-	 *  @param {AudioBuffer|string} url the url to load, or the audio buffer to set
-=======
 	 *  @class  Buffer loading and storage. Tone.Buffer is used internally by all 
 	 *          classes that make requests for audio files such as Tone.Player,
 	 *          Tone.Sampler and Tone.Convolver.
@@ -35,7 +23,6 @@
 	 * 	//the buffer is now available.
 	 * 	var buff = buffer.get();
 	 * });
->>>>>>> 89ddfa45
 	 */
 	Tone.Buffer = function(){
 
@@ -56,11 +43,7 @@
 		this._reversed = options.reverse;
 
 		/**
-<<<<<<< HEAD
-		 *  the url of the buffer. `undefined` if it was
-=======
-		 *  The url of the buffer. <code>undefined</code> if it was 
->>>>>>> 89ddfa45
+		 *  The url of the buffer. <code>undefined</code> if it was
 		 *  constructed with a buffer
 		 *  @type {string}
 		 *  @readOnly
@@ -97,11 +80,7 @@
 	 */
 	Tone.Buffer.defaults = {
 		"url" : undefined,
-<<<<<<< HEAD
-		"onload" : function(){},
-=======
 		"onload" : Tone.noOp,
->>>>>>> 89ddfa45
 		"reverse" : false
 	};
 
@@ -129,14 +108,9 @@
 	};
 
 	/**
-<<<<<<< HEAD
-	 *  @param {string} url the url to load
-	 *  @param {function=} callback the callback to invoke on load.
-=======
 	 *  Load url into the buffer. 
 	 *  @param {String} url The url to load
-	 *  @param {Function=} callback The callback to invoke on load. 
->>>>>>> 89ddfa45
+	 *  @param {Function=} callback The callback to invoke on load.
 	 *                              don't need to set if `onload` is
 	 *                              already set.
 	 *  @returns {Tone.Buffer} this
@@ -178,15 +152,9 @@
 	});
 
 	/**
-<<<<<<< HEAD
-	 *  reverse the buffer
-	 *  @private
-	 *  @return {Tone.Buffer} `this`
-=======
 	 *  Reverse the buffer.
 	 *  @private
 	 *  @return {Tone.Buffer} this
->>>>>>> 89ddfa45
 	 */
 	Tone.Buffer.prototype._reverse = function(){
 		if (this.loaded){
@@ -198,11 +166,7 @@
 	};
 
 	/**
-<<<<<<< HEAD
-	 * if the buffer is reversed or not
-=======
 	 * Reverse the buffer.
->>>>>>> 89ddfa45
 	 * @memberOf Tone.Buffer#
 	 * @type {boolean}
 	 * @name reverse
