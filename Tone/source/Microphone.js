--- conflicted
+++ resolved
@@ -90,14 +90,9 @@
 	 */
 	Tone.Microphone.prototype.dispose = function() {
 		Tone.Source.prototype.dispose.call(this);
-<<<<<<< HEAD
-		if (this._mediaStream) {
-			this._mediaStream.disconnect();
-=======
 		if (this._mediaStream){
 			this._mediaStream.disconnect();
 			this._mediaStream = null;
->>>>>>> c9865708
 		}
 		this._stream = null;
 		this._constraints = null;
