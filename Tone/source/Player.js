--- conflicted
+++ resolved
@@ -86,20 +86,12 @@
 
 
 		/**
-<<<<<<< HEAD
-		 *  The playback control.
-		 *  @type {TODO}
-		 *  @signal
-		 */
-		this.playbackRate = new Tone.Signal(options.playbackRate);
-=======
 		 * The playback speed of the buffer. 1 is normal speed. 
 		 * @type {Positive}
 		 * @name playbackRate
 		 */
 		this.playbackRate = new Tone.Signal(options.playbackRate, Tone.Type.Positive);
 		this._readOnly("playbackRate");
->>>>>>> 8231fc5c
 
 		/**
 		 *  Enabling retrigger will allow a player to be restarted
@@ -202,12 +194,8 @@
 				this._state.setStateAtTime(Tone.State.Stopped, startTime + duration);
 			}
 			//and other properties
-<<<<<<< HEAD
-=======
 			this.playbackRate.connect(this._source.playbackRate);
->>>>>>> 8231fc5c
 			this._source.connect(this.output);
-			this.playbackRate.connect(this._source.playbackRate);
 			//start it
 			if (this._loop){
 				this._source.start(startTime, offset);
@@ -320,10 +308,6 @@
 		}
 	});
 
-<<<<<<< HEAD
-
-=======
->>>>>>> 8231fc5c
 	/**
 	 * The direction the buffer should play in
 	 * @memberOf Tone.Player#
