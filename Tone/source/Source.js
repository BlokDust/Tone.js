define(["Tone/core/Tone", "Tone/core/Transport", "Tone/component/Volume", 
	"Tone/core/Types", "Tone/core/TimelineState", "Tone/signal/Signal"], 
function(Tone){

	"use strict";

	/**
	 *  @class  Base class for sources. Sources have start/stop methods
	 *          and the ability to be synced to the
	 *          start/stop of Tone.Transport.
	 *
	 *  @constructor
	 *  @extends {Tone}
	 */
	Tone.Source = function(options){
		//Sources only have an output and no input
		Tone.call(this);

		options = this.defaultArg(options, Tone.Source.defaults);

		/**
		 *  The volume node. 
		 *  @type  {Tone.Volume}
		 *  @private
		 */
		this._volume = this.output = new Tone.Volume(options.volume);

		/**
		 * The volume of the output in decibels.
		 * @type {Decibels}
		 * @signal
		 * @example
		 * source.volume.value = -6;
		 */
		this.volume = this._volume.volume;
		this._readOnly("volume");

		/**
		 * 	Keep track of the scheduled state.
		 *  @type {Tone.TimelineState}
		 *  @private
		 */
		this._state = new Tone.TimelineState(Tone.State.Stopped);

		/**
		 *  The synced `start` callback function from the transport
		 *  @type {Function}
		 *  @private
		 */
		this._bindedStart = this.start.bind(this);

		/**
<<<<<<< HEAD
		 * This is Temporary, along with old start and stop methods
		 * Reverted back to these until state setting and start and stop methods are fixed in tone
		 * Here is the github issue: https://github.com/Tonejs/Tone.js/issues/74
		 */
		this.state = Tone.State.Stopped;

		/**
		 * The volume of the output in decibels.
		 * @type {Decibels}
		 * @signal
		 * @example
		 * source.volume.value = -6;
=======
		 *  The synced `stop` callback function from the transport
		 *  @type {Function}
		 *  @private
>>>>>>> 9987af7a
		 */
		this._bindedStop = this.stop.bind(this);

		/**
		 *  If the source is synced to the transport or not
		 *  @type {Boolean}
		 *  @private
		 */
		this._isSynced = false;

		/**
		 *  The offset from the start of the Transport `start`
		 *  @type {Time}
		 *  @private
		 */
		this._startDelay = 0;

		//make the output explicitly stereo
		this.output.channelCount = 2;
		this.output.channelCountMode = "explicit";
	};

	Tone.extend(Tone.Source);

	/**
	 *  The default parameters
	 *  @static
	 *  @const
	 *  @type {Object}
	 */
	Tone.Source.defaults = {
		"volume" : 0,
	};

	/**
	 *  Returns the playback state of the source, either "started" or "stopped".
	 *  @type {Tone.State}
	 *  @readOnly
	 *  @memberOf Tone.Source#
	 *  @name state
	 */
<<<<<<< HEAD
	//Object.defineProperty(Tone.Source.prototype, "state", {
	//	get : function(){
	//		return this._stateAtTime(this.now());
	//	}
	//});


	/**
	 *  Get the state of the source at the specified time.
	 *  @param  {Time}  time
	 *  @return  {Tone.State}
	 *  @private
	 */
	Tone.Source.prototype._stateAtTime = function(time){
		time = this.toSeconds(time);
		if (this._nextStart <= time && this._nextStop > time){
			return Tone.State.Started;
		} else if (this._nextStop <= time){
			return Tone.State.Stopped; //TODO: check this. Samples not retriggering quickly enough
		} else {
			return Tone.State.Stopped;
		}
	};

	/**
	 *  Start the source at the specified time. If no time is given,
=======
	Object.defineProperty(Tone.Source.prototype, "state", {
		get : function(){
			return this._state.getStateAtTime(this.now());
		}
	});

	/**
	 *  Start the source at the specified time. If no time is given, 
>>>>>>> 9987af7a
	 *  start the source now.
	 *  @param  {Time} [time=now] When the source should be started.
	 *  @returns {Tone.Source} this
	 *  @example
	 * source.start("+0.5"); //starts the source 0.5 seconds from now
	 */
		//Tone.Source.prototype.start = function(time){
		//	time = this.toSeconds(time);
		//	if (this._stateAtTime(time) !== Tone.State.Started || this.retrigger){
		//		this._nextStart = time;
		//		this._nextStop = Infinity;
		//		this._start.apply(this, arguments);
		//	}
		//	return this;
		//};
	Tone.Source.prototype.start = function(time){
<<<<<<< HEAD
		if (this.state !== Tone.State.Started || this.retrigger){
			var now = this.now();
			time = this.toSeconds(time, now);
			var diff = now - time;
			if (diff !== 0){
				this._timeout = setTimeout(function(){
					this.state = Tone.State.Started;
				}.bind(this), diff * 1000);
			} else {
				this.state = Tone.State.Started;
			}
			this._start.apply(this, arguments);
=======
		time = this.toSeconds(time);
		if (this._isSynced){
			time += this.toSeconds(this._startDelay);
		}
		if (this._state.getStateAtTime(time) !== Tone.State.Started || this.retrigger){
			this._state.setStateAtTime(Tone.State.Started, time);
			if (this._start){
				this._start.apply(this, arguments);
			}
>>>>>>> 9987af7a
		}
		return this;
	};

	/**
	 *  Stop the source at the specified time. If no time is given,
	 *  stop the source now.
	 *  @param  {Time} [time=now] When the source should be stopped.
	 *  @returns {Tone.Source} this
	 *  @example
	 * source.stop(); // stops the source immediately
	 */
		//Tone.Source.prototype.stop = function(time){
		//	var now = this.now();
		//	time = this.toSeconds(time, now);
		//	if (this._stateAtTime(time) === Tone.State.Started){
		//		this._nextStop = this.toSeconds(time);
		//		clearTimeout(this._timeout);
		//		var diff = time - now;
		//		if (diff > 0){
		//			//add a small buffer before invoking the callback
		//			this._timeout = setTimeout(this.onended, diff * 1000 + 20);
		//		} else {
		//			this.onended();
		//		}
		//		this._stop.apply(this, arguments);
		//	}
		//	return this;
		//};
	Tone.Source.prototype.stop = function(time){
<<<<<<< HEAD
		if (this.state !== Tone.State.Stopped){
			clearTimeout(this._timeout);
			var now = this.now();
			time = this.toSeconds(time, now);
			var diff = now - time;
			if (diff !== 0){
				this._timeout = setTimeout(function(){
					this.state = Tone.State.Stopped;
					this.onended();
				}.bind(this), diff * 1000);
			} else {
				this.state = Tone.State.Stopped;
				this.onended();
=======
		time = this.toSeconds(time);
		if (this._state.getStateAtTime(time) === Tone.State.Started){
			this._state.setStateAtTime(Tone.State.Stopped, time);
			if (this._stop){
				this._stop.apply(this, arguments);
>>>>>>> 9987af7a
			}
		}
		return this;
	};


	/**
<<<<<<< HEAD
	 *  Not ready yet.
	 *  @private
	 *  @abstract
	 *  @param  {Time} time
	 *  @returns {Tone.Source} this
	 */
	Tone.Source.prototype.pause = function(time){
		//if there is no pause, just stop it
		this.stop(time);
		return this;
	};

	/**
=======
>>>>>>> 9987af7a
	 *  Sync the source to the Transport so that when the transport
	 *  is started, this source is started and when the transport is stopped
	 *  or paused, so is the source.
	 *
	 *  @param {Time} [delay=0] Delay time before starting the source after the
	 *                               Transport has started.
	 *  @returns {Tone.Source} this
	 *  @example
	 * //sync the source to start 1 measure after the transport starts
	 * source.sync("1m");
	 * //start the transport. the source will start 1 measure later.
	 * Tone.Transport.start();
	 */
	Tone.Source.prototype.sync = function(delay){
		this._isSynced = true;
		this._startDelay = this.defaultArg(delay, 0);
		Tone.Transport.on("start", this._bindedStart);
		Tone.Transport.on("stop pause", this._bindedStop);
		return this;
	};

	/**
	 *  Unsync the source to the Transport. See Tone.Source.sync
	 *  @returns {Tone.Source} this
	 */
	Tone.Source.prototype.unsync = function(){
		this._startDelay = 0;
		this._isSynced = false;
		Tone.Transport.off("start", this._bindedStart);
		Tone.Transport.off("stop pause", this._bindedStop);
		return this;
	};

	/**
	 *	Clean up.
	 *  @return {Tone.Source} this
	 */
	Tone.Source.prototype.dispose = function(){
		this.stop();
		Tone.prototype.dispose.call(this);
		this.unsync();
		this._volume.dispose();
		this._volume = null;
		this._writable("volume");
		this.volume = null;
		this._state.dispose();
		this._state = null;
	};

	return Tone.Source;
});<|MERGE_RESOLUTION|>--- conflicted
+++ resolved
@@ -50,24 +50,9 @@
 		this._bindedStart = this.start.bind(this);
 
 		/**
-<<<<<<< HEAD
-		 * This is Temporary, along with old start and stop methods
-		 * Reverted back to these until state setting and start and stop methods are fixed in tone
-		 * Here is the github issue: https://github.com/Tonejs/Tone.js/issues/74
-		 */
-		this.state = Tone.State.Stopped;
-
-		/**
-		 * The volume of the output in decibels.
-		 * @type {Decibels}
-		 * @signal
-		 * @example
-		 * source.volume.value = -6;
-=======
 		 *  The synced `stop` callback function from the transport
 		 *  @type {Function}
 		 *  @private
->>>>>>> 9987af7a
 		 */
 		this._bindedStop = this.stop.bind(this);
 
@@ -109,34 +94,6 @@
 	 *  @memberOf Tone.Source#
 	 *  @name state
 	 */
-<<<<<<< HEAD
-	//Object.defineProperty(Tone.Source.prototype, "state", {
-	//	get : function(){
-	//		return this._stateAtTime(this.now());
-	//	}
-	//});
-
-
-	/**
-	 *  Get the state of the source at the specified time.
-	 *  @param  {Time}  time
-	 *  @return  {Tone.State}
-	 *  @private
-	 */
-	Tone.Source.prototype._stateAtTime = function(time){
-		time = this.toSeconds(time);
-		if (this._nextStart <= time && this._nextStop > time){
-			return Tone.State.Started;
-		} else if (this._nextStop <= time){
-			return Tone.State.Stopped; //TODO: check this. Samples not retriggering quickly enough
-		} else {
-			return Tone.State.Stopped;
-		}
-	};
-
-	/**
-	 *  Start the source at the specified time. If no time is given,
-=======
 	Object.defineProperty(Tone.Source.prototype, "state", {
 		get : function(){
 			return this._state.getStateAtTime(this.now());
@@ -144,8 +101,7 @@
 	});
 
 	/**
-	 *  Start the source at the specified time. If no time is given, 
->>>>>>> 9987af7a
+	 *  Start the source at the specified time. If no time is given,
 	 *  start the source now.
 	 *  @param  {Time} [time=now] When the source should be started.
 	 *  @returns {Tone.Source} this
@@ -162,20 +118,6 @@
 		//	return this;
 		//};
 	Tone.Source.prototype.start = function(time){
-<<<<<<< HEAD
-		if (this.state !== Tone.State.Started || this.retrigger){
-			var now = this.now();
-			time = this.toSeconds(time, now);
-			var diff = now - time;
-			if (diff !== 0){
-				this._timeout = setTimeout(function(){
-					this.state = Tone.State.Started;
-				}.bind(this), diff * 1000);
-			} else {
-				this.state = Tone.State.Started;
-			}
-			this._start.apply(this, arguments);
-=======
 		time = this.toSeconds(time);
 		if (this._isSynced){
 			time += this.toSeconds(this._startDelay);
@@ -185,7 +127,6 @@
 			if (this._start){
 				this._start.apply(this, arguments);
 			}
->>>>>>> 9987af7a
 		}
 		return this;
 	};
@@ -216,27 +157,11 @@
 		//	return this;
 		//};
 	Tone.Source.prototype.stop = function(time){
-<<<<<<< HEAD
-		if (this.state !== Tone.State.Stopped){
-			clearTimeout(this._timeout);
-			var now = this.now();
-			time = this.toSeconds(time, now);
-			var diff = now - time;
-			if (diff !== 0){
-				this._timeout = setTimeout(function(){
-					this.state = Tone.State.Stopped;
-					this.onended();
-				}.bind(this), diff * 1000);
-			} else {
-				this.state = Tone.State.Stopped;
-				this.onended();
-=======
 		time = this.toSeconds(time);
 		if (this._state.getStateAtTime(time) === Tone.State.Started){
 			this._state.setStateAtTime(Tone.State.Stopped, time);
 			if (this._stop){
 				this._stop.apply(this, arguments);
->>>>>>> 9987af7a
 			}
 		}
 		return this;
@@ -244,22 +169,6 @@
 
 
 	/**
-<<<<<<< HEAD
-	 *  Not ready yet.
-	 *  @private
-	 *  @abstract
-	 *  @param  {Time} time
-	 *  @returns {Tone.Source} this
-	 */
-	Tone.Source.prototype.pause = function(time){
-		//if there is no pause, just stop it
-		this.stop(time);
-		return this;
-	};
-
-	/**
-=======
->>>>>>> 9987af7a
 	 *  Sync the source to the Transport so that when the transport
 	 *  is started, this source is started and when the transport is stopped
 	 *  or paused, so is the source.
