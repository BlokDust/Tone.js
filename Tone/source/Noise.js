define(["Tone/core/Tone", "Tone/source/Source"], function(Tone){

	"use strict";

	/**
	 *  @class  Tone.Noise is a noise generator. It uses looped noise buffers to save on performance.
	 *          Tone.Noise supports the noise types: "pink", "white", and "brown". Read more about
	 *          colors of noise on [Wikipedia](https://en.wikipedia.org/wiki/Colors_of_noise).
	 *
	 *  @constructor
	 *  @extends {Tone.Source}
	 *  @param {string} type the noise type (white|pink|brown)
	 *  @example
	 * //initialize the noise and start
	 * var noise = new Tone.Noise("pink").start();
	 *
	 * //make an autofilter to shape the noise
	 * var autoFilter = new Tone.AutoFilter({
	 * 	"frequency" : "8m", 
	 * 	"min" : 800, 
	 * 	"max" : 15000
	 * }).connect(Tone.Master);
	 *
	 * //connect the noise
	 * noise.connect(autoFilter);
	 * //start the autofilter LFO
	 * autoFilter.start()
	 */
	Tone.Noise = function(){

		var options = this.optionsObject(arguments, ["type"], Tone.Noise.defaults);
		Tone.Source.call(this, options);

		/**
		 *  @private
		 *  @type {AudioBufferSourceNode}
		 */
		this._source = null;

		/**
		 *  the buffer
		 *  @private
		 *  @type {AudioBuffer}
		 */
		this._buffer = null;

		/**
		 *  The playback control.
		 *  @type {Number}
		 *  @signal
		 */
		this.playbackRate = new Tone.Signal(options.playbackRate);

		this.type = options.type;
	};

	Tone.extend(Tone.Noise, Tone.Source);

	/**
	 *  the default parameters
	 *
	 *  @static
	 *  @const
	 *  @type {Object}
	 */
	Tone.Noise.defaults = {
		"type" : "white",
		"playbackRate": 1,
	};

	/**
	 * The type of the noise. Can be "white", "brown", or "pink".
	 * @memberOf Tone.Noise#
	 * @type {string}
	 * @name type
	 * @example
	 * noise.type = "white";
	 */
	Object.defineProperty(Tone.Noise.prototype, "type", {
		get : function(){
			if (this._buffer === _whiteNoise){
				return "white";
			} else if (this._buffer === _brownNoise){
				return "brown";
			} else if (this._buffer === _pinkNoise){
				return "pink";
			}
		},
		set : function(type){
			if (this.type !== type){
				switch (type){
					case "white" :
						this._buffer = _whiteNoise;
						break;
					case "pink" :
						this._buffer = _pinkNoise;
						break;
					case "brown" :
						this._buffer = _brownNoise;
						break;
<<<<<<< HEAD
					default :
						this._buffer = _whiteNoise;
=======
					default : 
						throw new Error("invalid noise type: "+type)
>>>>>>> 9987af7a
				}
				//if it's playing, stop and restart it
				if (this.state === Tone.State.Started){
					var now = this.now() + this.blockTime;
					//remove the listener
					this._source.onended = undefined;
					this._stop(now);
					this._start(now);
				}
			}
		}
	});

	/**
	 *  internal start method
	 *
	 *  @param {Time} time
	 *  @private
	 */
	Tone.Noise.prototype._start = function(time){
		this._source = this.context.createBufferSource();
		this._source.buffer = this._buffer;
		this._source.loop = true;
<<<<<<< HEAD
		this.connectSeries(this._source, this.output);
		this.playbackRate.connect(this._source.playbackRate);
=======
		this._source.connect(this.output);
>>>>>>> 9987af7a
		this._source.start(this.toSeconds(time));
		this._source.onended = this.onended;
	};

	/**
	 *  internal stop method
	 *
	 *  @param {Time} time
	 *  @private
	 */
	Tone.Noise.prototype._stop = function(time){
		if (this._source){
			this._source.stop(this.toSeconds(time));
		}
	};

	/**
	 *  Clean up.
	 *  @returns {Tone.Noise} this
	 */
	Tone.Noise.prototype.dispose = function(){
		Tone.Source.prototype.dispose.call(this);
		if (this._source !== null){
			this._source.disconnect();
			this._source = null;
		}
		this._buffer = null;
		return this;
	};


	///////////////////////////////////////////////////////////////////////////
	// THE BUFFERS
	// borrowed heavily from http://noisehack.com/generate-noise-web-audio-api/
	///////////////////////////////////////////////////////////////////////////

	/**
	 *	static noise buffers
	 *
	 *  @static
	 *  @private
	 *  @type {AudioBuffer}
	 */
	var _pinkNoise = null, _brownNoise = null, _whiteNoise = null;

	Tone._initAudioContext(function(audioContext){

		var sampleRate = audioContext.sampleRate;

		//four seconds per buffer
		var bufferLength = sampleRate * 4;

		//fill the buffers
		_pinkNoise = (function() {
			var buffer = audioContext.createBuffer(2, bufferLength, sampleRate);
			for (var channelNum = 0; channelNum < buffer.numberOfChannels; channelNum++){
				var channel = buffer.getChannelData(channelNum);
				var b0, b1, b2, b3, b4, b5, b6;
				b0 = b1 = b2 = b3 = b4 = b5 = b6 = 0.0;
				for (var i = 0; i < bufferLength; i++) {
					var white = Math.random() * 2 - 1;
					b0 = 0.99886 * b0 + white * 0.0555179;
					b1 = 0.99332 * b1 + white * 0.0750759;
					b2 = 0.96900 * b2 + white * 0.1538520;
					b3 = 0.86650 * b3 + white * 0.3104856;
					b4 = 0.55000 * b4 + white * 0.5329522;
					b5 = -0.7616 * b5 - white * 0.0168980;
					channel[i] = b0 + b1 + b2 + b3 + b4 + b5 + b6 + white * 0.5362;
					channel[i] *= 0.11; // (roughly) compensate for gain
					b6 = white * 0.115926;
				}
			}
			return buffer;
		}());

		_brownNoise = (function() {
			var buffer = audioContext.createBuffer(2, bufferLength, sampleRate);
			for (var channelNum = 0; channelNum < buffer.numberOfChannels; channelNum++){
				var channel = buffer.getChannelData(channelNum);
				var lastOut = 0.0;
				for (var i = 0; i < bufferLength; i++) {
					var white = Math.random() * 2 - 1;
					channel[i] = (lastOut + (0.02 * white)) / 1.02;
					lastOut = channel[i];
					channel[i] *= 3.5; // (roughly) compensate for gain
				}
			}
			return buffer;
		})();

		_whiteNoise = (function(){
			var buffer = audioContext.createBuffer(2, bufferLength, sampleRate);
			for (var channelNum = 0; channelNum < buffer.numberOfChannels; channelNum++){
				var channel = buffer.getChannelData(channelNum);
				for (var i = 0; i < bufferLength; i++){
					channel[i] =  Math.random() * 2 - 1;
				}
			}
			return buffer;
		}());
	});

	return Tone.Noise;
});<|MERGE_RESOLUTION|>--- conflicted
+++ resolved
@@ -98,13 +98,8 @@
 					case "brown" :
 						this._buffer = _brownNoise;
 						break;
-<<<<<<< HEAD
-					default :
-						this._buffer = _whiteNoise;
-=======
 					default : 
 						throw new Error("invalid noise type: "+type)
->>>>>>> 9987af7a
 				}
 				//if it's playing, stop and restart it
 				if (this.state === Tone.State.Started){
@@ -128,12 +123,8 @@
 		this._source = this.context.createBufferSource();
 		this._source.buffer = this._buffer;
 		this._source.loop = true;
-<<<<<<< HEAD
-		this.connectSeries(this._source, this.output);
+		this._source.connect(this.output);
 		this.playbackRate.connect(this._source.playbackRate);
-=======
-		this._source.connect(this.output);
->>>>>>> 9987af7a
 		this._source.start(this.toSeconds(time));
 		this._source.onended = this.onended;
 	};
